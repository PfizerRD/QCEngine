"""
Calls the OpenMM executable.

Requires RDKit
"""
import datetime
import hashlib
import os
<<<<<<< HEAD

from typing import TYPE_CHECKING, Dict
=======
from typing import TYPE_CHECKING
>>>>>>> cfcaafdf

from qcelemental.models import AtomicResult, Provenance
from qcelemental.util import which_import

from ..exceptions import InputError
from ..util import capture_stdout
from .model import ProgramHarness
from .rdkit import RDKitHarness
import numpy as np

if TYPE_CHECKING:
    from ..config import TaskConfig
    from qcelemental.models import AtomicInput


class OpenMMHarness(ProgramHarness):

    _CACHE = {}
    _CACHE_MAX_SIZE = 10

    _defaults = {
        "name": "OpenMM",
        "scratch": True,
        "thread_safe": True,  # true if we use separate `openmm.Context` objects per thread
        "thread_parallel": True,
        "node_parallel": False,
        "managed_memory": True,
    }

    class Config(ProgramHarness.Config):
        pass

    def _get_off_forcefield(self, hashstring, offxml):

        from openforcefield.typing.engines import smirnoff

        key = hashlib.sha256(hashstring.encode()).hexdigest()

        # get forcefield from cache, build new one if not present
        off_forcefield = self._get_cache(key) if key in self._CACHE else smirnoff.ForceField(offxml)

        # cache forcefield, no matter what
        # handles updating time touched, dropping items if cache too large
        self._cache_it(key, off_forcefield)

        return off_forcefield

    # def _get_openmm_system(self, off_forcefield, off_top):
    #
    #     # key = f"{mol_hash}-{input_model.method}-{hash(forcefield_schema)}"
    #
    #     openmm_system = off_forcefield.create_openmm_system(off_top)
    #
    #     return openmm_system

    def _get_cache(self, key):
        return self._CACHE[key]["value"]

    def _cache_it(self, key, value):
        """Add to our LRU cache, possibly popping off least used key.

        """
        self._CACHE[key] = {"value": value, "last_used": datetime.datetime.utcnow()}

        # if cache is beyond max size, whittle it down by dropping entry least
        # recently used
        while len(self._CACHE) > self._CACHE_MAX_SIZE:
            for i, (key, value) in enumerate(self._CACHE.items()):
                if i == 0:
                    oldest = value["last_used"]
                    oldest_key = key
                else:
                    oldest, oldest_key = (
                        (value["last_used"], key) if (value["last_used"] < oldest) else oldest,
                        oldest_key,
                    )

            self._CACHE.pop(oldest_key)

    @staticmethod
    def found(raise_error: bool = False) -> bool:
        # this harness requires RDKit as well, so this needs checking too
        rdkit_found = RDKitHarness.found(raise_error=raise_error)

        openff_found = which_import(
            "openforcefield",
            return_bool=True,
            raise_error=raise_error,
            raise_msg="Please install via `conda install openforcefield -c omnia`.",
        )

        openmm_found = which_import(
            ".openmm",
            return_bool=True,
            raise_error=raise_error,
            package="simtk",
            raise_msg="Please install via `conda install openmm -c omnia`.",
        )

        openmmff_found = which_import(
            ".generators",
            return_bool=True,
            raise_error=raise_error,
            package="openmmforcefields",
            raise_msg="Please install via `conda install openmmforcefields -c conda-forge`",
        )

        return rdkit_found and openff_found and openmm_found and openmmff_found

    def _generate_openmm_sysetm(
        self, molecule: "offtop.Molecule", method: str, keywords: Dict = None
    ) -> "openmm.System":
        """
        Generate an OpenMM System object from the input molecule method and basis.
        """
        from openmmforcefields.generators import SystemGenerator
        from simtk.openmm import app
        from simtk import unit

        _constraint_types = {"hbonds": app.HBonds, "allbonds": app.AllBonds, "hangles": app.HAngles}
        _periodic_nonbond_types = {"ljpme": app.LJPME, "pme": app.PME, "ewald": app.Ewald}
        _non_periodic_nonbond_types = {"nocutoff": app.NoCutoff, "cutoffnonperiodic": app.CutoffNonPeriodic}

        constraints = keywords.get("constraints", None)
        if constraints is not None:
            forcefield_kwargs = {"constraints": _constraint_types[constraints.lower()]}
        else:
            forcefield_kwargs = None

        nonbondedmethod = keywords.get("nonbondedMethod", None)
        if nonbondedmethod is not None:
            if nonbondedmethod.lower() in _periodic_nonbond_types:
                periodic_forcefield_kwargs = {"nonbondedMethod": _periodic_nonbond_types[nonbondedmethod.lower()]}
                nonperiodic_forcefield_kwargs = None
            else:
                periodic_forcefield_kwargs = None
                nonperiodic_forcefield_kwargs = {
                    "nonbondedMethod": _non_periodic_nonbond_types[nonbondedmethod.lower()]
                }
        else:
            periodic_forcefield_kwargs = None
            nonperiodic_forcefield_kwargs = None

        # now start the system generator
        system_generator = SystemGenerator(
            small_molecule_forcefield=method,
            forcefield_kwargs=forcefield_kwargs,
            nonperiodic_forcefield_kwargs=nonperiodic_forcefield_kwargs,
            periodic_forcefield_kwargs=periodic_forcefield_kwargs,
        )
        topology = molecule.to_topology()
        # TODO remove this once openmmforcefields updates charge checking.
        molecule.partial_charges = unit.Quantity(np.zeros((molecule.n_atoms,)), unit=unit.elementary_charge)
        system = system_generator.create_system(topology=topology.to_openmm(), molecules=[molecule])
        return system

    def compute(self, input_data: "AtomicInput", config: "TaskConfig") -> "AtomicResult":
        """
        Runs OpenMM on given structure, inputs, in vacuum.
        """
        self.found(raise_error=True)

        from simtk import openmm
        from simtk import unit

        with capture_stdout():
            import openforcefield.topology as offtop

        # Failure flag
        ret_data = {"success": False}

        # generate basis, not given
        if not input_data.model.basis:
            raise InputError("Method must contain a basis set.")

        # Make sure we are using smirnoff or antechamber
        basis = input_data.model.basis.lower()
        if basis == "smirnoff" or basis == "antechamber":

            with capture_stdout():
                # try and make the molecule from the cmiles
                if input_data.molecule.extras is not None:
                    try:
                        cmiles = input_data.molecule.extras["canonical_isomeric_explicit_hydrogen_mapped_smiles"]
                    except KeyError:
                        try:
                            cmiles = input_data.molecule.extras["cmiles"][
                                "canonical_isomeric_explicit_hydrogen_mapped_smiles"
                            ]
                        except KeyError:
                            cmiles = None

                if cmiles is not None:
                    off_mol = offtop.Molecule.from_mapped_smiles(mapped_smiles=cmiles)
                    # add the conformer
                    conformer = unit.Quantity(value=np.array(input_data.molecule.geometry), unit=unit.bohr)
                    off_mol.add_conformer(conformer)
                else:
                    # Process molecule with RDKit
                    rdkit_mol = RDKitHarness._process_molecule_rdkit(input_data.molecule)

                    # Create an Open Force Field `Molecule` from the RDKit Molecule
                    off_mol = offtop.Molecule(rdkit_mol)

            # now we need to create the system
            openmm_system = self._generate_openmm_sysetm(
                molecule=off_mol, method=input_data.model.method, keywords=input_data.keywords
            )
        else:
            raise InputError("Accepted bases are: {'smirnoff', antechamber, }")

        # Need an integrator for simulation even if we don't end up using it really
        integrator = openmm.VerletIntegrator(1.0 * unit.femtoseconds)

        # Set platform to CPU explicitly
        platform = openmm.Platform.getPlatformByName("CPU")

        # Set number of threads to use
        # if `nthreads` is `None`, OpenMM default of all logical cores on
        # processor will be used
        nthreads = config.ncores
        if nthreads is None:
            nthreads = os.environ.get("OPENMM_CPU_THREADS")

        if nthreads:
            properties = {"Threads": str(nthreads)}
        else:
            properties = {}

        # Initialize context
        context = openmm.Context(openmm_system, integrator, platform, properties)

        # Set positions from our Open Force Field `Molecule`
        context.setPositions(off_mol.conformers[0])

        # Compute the energy of the configuration
        state = context.getState(getEnergy=True)

        # Get the potential as a simtk.unit.Quantity, put into units of hartree
        q = state.getPotentialEnergy() / unit.hartree / unit.AVOGADRO_CONSTANT_NA

        ret_data["properties"] = {"return_energy": q}

        # Execute driver
        if input_data.driver == "energy":
            ret_data["return_result"] = ret_data["properties"]["return_energy"]

        elif input_data.driver == "gradient":
            # Compute the forces
            state = context.getState(getForces=True)

            # Get the gradient as a simtk.unit.Quantity with shape (n_atoms, 3)
            gradient = state.getForces(asNumpy=True)

            # Convert to hartree/bohr and reformat as 1D array
            q = (gradient / (unit.hartree / unit.bohr)).reshape(-1) / unit.AVOGADRO_CONSTANT_NA

            # Force to gradient
            ret_data["return_result"] = -1 * q
        else:
            raise InputError(f"OpenMM can only compute energy and gradient driver methods. Found {input_data.driver}.")

        ret_data["success"] = True
        ret_data["extras"] = input_data.extras

        # Move several pieces up a level
        ret_data["provenance"] = Provenance(creator="openmm", version=openmm.__version__, nthreads=nthreads)

        return AtomicResult(**{**input_data.dict(), **ret_data})<|MERGE_RESOLUTION|>--- conflicted
+++ resolved
@@ -6,12 +6,7 @@
 import datetime
 import hashlib
 import os
-<<<<<<< HEAD
-
 from typing import TYPE_CHECKING, Dict
-=======
-from typing import TYPE_CHECKING
->>>>>>> cfcaafdf
 
 from qcelemental.models import AtomicResult, Provenance
 from qcelemental.util import which_import
