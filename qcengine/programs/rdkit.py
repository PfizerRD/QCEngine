--- conflicted
+++ resolved
@@ -25,25 +25,7 @@
         pass
 
     @staticmethod
-<<<<<<< HEAD
     def _process_molecule_rdkit(jmol):
-=======
-    def found(raise_error: bool = False) -> bool:
-        return which_import(
-            "rdkit",
-            return_bool=True,
-            raise_error=raise_error,
-            raise_msg="Please install via `conda install rdkit -c conda-forge`.",
-        )
-
-    def compute(self, input_data: "AtomicInput", config: "JobConfig") -> "AtomicResult":
-        """
-        Runs RDKit in FF typing
-        """
-
-        self.found(raise_error=True)
-        import rdkit
->>>>>>> 2d1cc422
         from rdkit import Chem
 
         # Handle errors
@@ -87,12 +69,14 @@
 
     @staticmethod
     def found(raise_error: bool = False) -> bool:
-        return which_import('rdkit',
-                            return_bool=True,
-                            raise_error=raise_error,
-                            raise_msg='Please install via `conda install rdkit -c conda-forge`.')
+        return which_import(
+            "rdkit",
+            return_bool=True,
+            raise_error=raise_error,
+            raise_msg="Please install via `conda install rdkit -c conda-forge`.",
+        )
 
-    def compute(self, input_data: 'ResultInput', config: 'JobConfig') -> 'Result':
+    def compute(self, input_data: 'AtomicInput', config: 'JobConfig') -> 'AtomicResult':
         """
         Runs RDKit in FF typing
         """
