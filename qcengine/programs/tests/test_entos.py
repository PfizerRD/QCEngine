import pytest
import qcelemental as qcel
from qcelemental.testing import compare_recursive
<<<<<<< HEAD

import qcengine as qcng
from qcengine.testing import qcengine_records, using_entos
=======
from qcengine.testing import qcengine_records, using
>>>>>>> 16194de6

entos_info = qcengine_records("entos")


@pytest.mark.parametrize("test_case", entos_info.list_test_cases())
def test_entos_output_parser(test_case):

    # Get output file data
    data = entos_info.get_test_data(test_case)
    inp = qcel.models.AtomicInput.parse_raw(data["input.json"])

    output = qcng.get_program("entos", check=False).parse_output(data, inp).dict()
    output.pop("provenance", None)

    output_ref = qcel.models.AtomicResult.parse_raw(data["output.json"]).dict()
    output_ref.pop("provenance", None)

    check = compare_recursive(output_ref, output)
    assert check, (output, output_ref)


@using("entos")
@pytest.mark.parametrize("test_case", entos_info.list_test_cases())
def test_entos_input_formatter(test_case):

    # Get input file data
    data = entos_info.get_test_data(test_case)
    inp = qcel.models.AtomicInput.parse_raw(data["input.json"])

    # TODO add actual comparison of generated input file
    input_file = qcng.get_program("entos", check=False).build_input(inp, qcng.get_config())
    assert input_file.keys() >= {"commands", "infiles"}


@pytest.mark.parametrize("test_case", entos_info.list_test_cases())
def test_entos_input_formatter_template(test_case):

    # Get input file data
    data = entos_info.get_test_data(test_case)
    inp = qcel.models.AtomicInput.parse_raw(data["input.json"])

    # TODO add actual comparison of generated input file
    input_file = qcng.get_program("entos", check=False).build_input(inp, qcng.get_config(), template="Test template")
    assert input_file.keys() >= {"commands", "infiles"}


@using("entos")
@pytest.mark.parametrize("test_case", entos_info.list_test_cases())
def test_entos_executor(test_case):
    # Get input file data
    data = entos_info.get_test_data(test_case)
    inp = qcel.models.AtomicInput.parse_raw(data["input.json"])

    # Run entos
    result = qcng.compute(inp, "entos")
    assert result.success is True

    # Get output file data
    output_ref = qcel.models.AtomicResult.parse_raw(data["output.json"])

    atol = 1e-6
    assert compare_recursive(output_ref.return_result, result.return_result, atol=atol)<|MERGE_RESOLUTION|>--- conflicted
+++ resolved
@@ -1,13 +1,9 @@
 import pytest
 import qcelemental as qcel
 from qcelemental.testing import compare_recursive
-<<<<<<< HEAD
 
 import qcengine as qcng
-from qcengine.testing import qcengine_records, using_entos
-=======
 from qcengine.testing import qcengine_records, using
->>>>>>> 16194de6
 
 entos_info = qcengine_records("entos")
 
