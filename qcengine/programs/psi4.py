--- conflicted
+++ resolved
@@ -56,15 +56,12 @@
             if mol.multiplicity() != 1:
                 input_model["keywords"]["reference"] = "uks"
 
-<<<<<<< HEAD
-            output_data = psi4.json_wrapper.run_json(input_data)
+
+            output_data = psi4.json_wrapper.run_json(input_model)
             if "extras" not in output_data:
                 output_data["extras"] = {}
 
             output_data["extras"]["local_qcvars"] = output_data.pop("psi4:qcvars")
-=======
-            output_data = psi4.json_wrapper.run_json(input_model)
->>>>>>> aaa3f073
 
         else:
             raise TypeError("Psi4 version '{}' not understood.".format(psi_version))
